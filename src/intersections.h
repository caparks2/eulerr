<<<<<<< HEAD
#ifndef eulerr_intersections_h_
#define eulerr_intersections_h_
=======
// eulerr: Area-Proportional Euler and Venn Diagrams with Circles or Ellipses
// Copyright (C) 2018 Johan Larsson <johanlarsson@outlook.com>
//
// This program is free software: you can redistribute it and/or modify
// it under the terms of the GNU General Public License as published by
// the Free Software Foundation, either version 3 of the License, or
// (at your option) any later version.
//
// This program is distributed in the hope that it will be useful,
// but WITHOUT ANY WARRANTY; without even the implied warranty of
// MERCHANTABILITY or FITNESS FOR A PARTICULAR PURPOSE.  See the
// GNU General Public License for more details.
//
// You should have received a copy of the GNU General Public License
// along with this program.  If not, see <http://www.gnu.org/licenses/>.

#ifndef eulerr_intersections_
#define eulerr_intersections_
>>>>>>> e966a052

#include <RcppArmadillo.h>
#include "solver.h"
#include "constants.h"
#include "helpers.h"
#include "transformations.h"

// Split a degenerate conic into two lines
<<<<<<< HEAD
arma::mat split_conic(const arma::mat& A)
=======
arma::mat split_conic(const mat& A)
>>>>>>> e966a052
{
  using namespace arma;

  mat::fixed<3, 3> B = -adjoint(A);

  // Find non-zero index on the diagonal
  uword i = index_max(abs(B.diag()));
  std::complex<double> Bii = std::sqrt(B(i, i));

  mat::fixed<3, 2> out;

  if (std::real(Bii) >= 0.0) {
    cx_mat::fixed<3, 3> C = A + skewsymmat(B.col(i)/Bii);
    // Extract the lines
    uvec ij = ind2sub(size(3, 3), index_max(abs(vectorise(C))));
    out.col(0) = real(C.row(ij(0)).t());
    out.col(1) = real(C.col(ij(1)));
  } else {
    out.fill(datum::nan);
  }
  return out;
}

// Intersect a conic with two lines to return 0 to 4 intersection points
<<<<<<< HEAD
void intersect_conic_line(const arma::mat& A,
                          const arma::vec& l,
                          std::vector<eulerr::Point>& points)
=======
arma::mat intersect_conic_line(const arma::mat& A, const arma::vec& l)
>>>>>>> e966a052
{
  using namespace arma;

  mat::fixed<3, 3> M = skewsymmat(l);
  mat::fixed<3, 3> B = M.t()*A*M;
  vec::fixed<3> l_abs = abs(l);
  mat::fixed<3, 2> out;

  // Pick a non-zero element of l
  if (any(l_abs > SMALL)) {
    uword i = index_max(l_abs);
    uvec li = regspace<uvec>(0, 2);
    li.shed_row(i);

    double alpha = std::sqrt(-det(symmatl(B.submat(li, li))))/l(i);

    mat::fixed<3, 3> C = B + alpha*M;

    vec::fixed<9> C_abs = abs(vectorise(C));

    if (any(C_abs > SMALL)) {
      uvec ind = ind2sub(size(3, 3), index_max(C_abs));
      uword i0 = ind(0);
      uword i1 = ind(1);

      out.col(0) = C.row(i0).t() / C(i0, 2);
      out.col(1) = C.col(i1)     / C(2, i1);
    } else {
      out.fill(datum::nan);
    }
  } else {
    out.fill(datum::nan);
  }
  return out;
}

<<<<<<< HEAD
std::vector<eulerr::Point> intersect(const eulerr::Conic& conic_A,
                                     const eulerr::Conic& conic_B)
{
  using namespace arma;

  const auto& A = conic_A.M;
  const auto& B = conic_B.M;

=======
// Intersect two conics, returning 0-4 intersection points
arma::mat intersect_conics(const arma::mat& A,
                           const arma::mat& B)
{
>>>>>>> e966a052
  double alpha = det(A);
  double beta = det(join_rows(A.cols(0, 1), B.col(2)))
                + det(join_rows(join_rows(A.col(0), B.col(1)), A.col(2)))
                + det(join_rows(B.col(0), A.cols(1, 2)));
  double gamma = det(join_rows(A.col(0), B.cols(1, 2)))
                 + det(join_rows(join_rows(B.col(0), A.col(1)), B.col(2)))
                 + det(join_rows(B.cols(0, 1), A.col(2)));
  double delta = det(B);

  // Find the cubic roots
  cx_vec::fixed<3> roots = solve_cubic(alpha, beta, gamma, delta);

  // Select the largest real root
  double lambda = 0.0;
  for (auto root : roots)
    if (nearly_equal(std::imag(root), 0.0))
      if (std::abs(std::real(root)) > lambda)
        lambda = std::real(root);

  mat::fixed<3, 3> C = lambda*A + B;

  C(find(abs(C) < SMALL)).zeros();

  // Split the degenerate conic into two lines
  mat::fixed<3, 2> lines = split_conic(C);

  // Intersect one of the conics with each line to get 0 to 4 points
  mat::fixed<3, 4> points;
  if (is_finite(lines)) {
    points.cols(0, 1) = intersect_conic_line(A, lines.col(0));
    points.cols(2, 3) = intersect_conic_line(A, lines.col(1));
  } else {
    points.fill(datum::nan);
  }
  return points;
}

#endif<|MERGE_RESOLUTION|>--- conflicted
+++ resolved
@@ -1,156 +1,119 @@
-<<<<<<< HEAD
 #ifndef eulerr_intersections_h_
 #define eulerr_intersections_h_
-=======
-// eulerr: Area-Proportional Euler and Venn Diagrams with Circles or Ellipses
-// Copyright (C) 2018 Johan Larsson <johanlarsson@outlook.com>
-//
-// This program is free software: you can redistribute it and/or modify
-// it under the terms of the GNU General Public License as published by
-// the Free Software Foundation, either version 3 of the License, or
-// (at your option) any later version.
-//
-// This program is distributed in the hope that it will be useful,
-// but WITHOUT ANY WARRANTY; without even the implied warranty of
-// MERCHANTABILITY or FITNESS FOR A PARTICULAR PURPOSE.  See the
-// GNU General Public License for more details.
-//
-// You should have received a copy of the GNU General Public License
-// along with this program.  If not, see <http://www.gnu.org/licenses/>.
-
-#ifndef eulerr_intersections_
-#define eulerr_intersections_
->>>>>>> e966a052
 
 #include <RcppArmadillo.h>
 #include "solver.h"
 #include "constants.h"
 #include "helpers.h"
 #include "transformations.h"
+#include "point.h"
+#include "conic.h"
+
+using namespace arma;
 
 // Split a degenerate conic into two lines
-<<<<<<< HEAD
-arma::mat split_conic(const arma::mat& A)
-=======
-arma::mat split_conic(const mat& A)
->>>>>>> e966a052
-{
-  using namespace arma;
+arma::mat
+  split_conic(const mat& A)
+  {
+    mat::fixed<3, 3> B = -adjoint(A);
 
-  mat::fixed<3, 3> B = -adjoint(A);
+    // Find non-zero index on the diagonal
+    uword i = index_max(abs(B.diag()));
+    std::complex<double> Bii = std::sqrt(B(i, i));
 
-  // Find non-zero index on the diagonal
-  uword i = index_max(abs(B.diag()));
-  std::complex<double> Bii = std::sqrt(B(i, i));
+    mat::fixed<3, 2> out;
 
-  mat::fixed<3, 2> out;
-
-  if (std::real(Bii) >= 0.0) {
-    cx_mat::fixed<3, 3> C = A + skewsymmat(B.col(i)/Bii);
-    // Extract the lines
-    uvec ij = ind2sub(size(3, 3), index_max(abs(vectorise(C))));
-    out.col(0) = real(C.row(ij(0)).t());
-    out.col(1) = real(C.col(ij(1)));
-  } else {
-    out.fill(datum::nan);
-  }
-  return out;
-}
-
-// Intersect a conic with two lines to return 0 to 4 intersection points
-<<<<<<< HEAD
-void intersect_conic_line(const arma::mat& A,
-                          const arma::vec& l,
-                          std::vector<eulerr::Point>& points)
-=======
-arma::mat intersect_conic_line(const arma::mat& A, const arma::vec& l)
->>>>>>> e966a052
-{
-  using namespace arma;
-
-  mat::fixed<3, 3> M = skewsymmat(l);
-  mat::fixed<3, 3> B = M.t()*A*M;
-  vec::fixed<3> l_abs = abs(l);
-  mat::fixed<3, 2> out;
-
-  // Pick a non-zero element of l
-  if (any(l_abs > SMALL)) {
-    uword i = index_max(l_abs);
-    uvec li = regspace<uvec>(0, 2);
-    li.shed_row(i);
-
-    double alpha = std::sqrt(-det(symmatl(B.submat(li, li))))/l(i);
-
-    mat::fixed<3, 3> C = B + alpha*M;
-
-    vec::fixed<9> C_abs = abs(vectorise(C));
-
-    if (any(C_abs > SMALL)) {
-      uvec ind = ind2sub(size(3, 3), index_max(C_abs));
-      uword i0 = ind(0);
-      uword i1 = ind(1);
-
-      out.col(0) = C.row(i0).t() / C(i0, 2);
-      out.col(1) = C.col(i1)     / C(2, i1);
+    if (std::real(Bii) >= 0.0) {
+      cx_mat::fixed<3, 3> C = A + skewsymmat(B.col(i)/Bii);
+      // Extract the lines
+      uvec ij = ind2sub(size(3, 3), index_max(abs(vectorise(C))));
+      out.col(0) = real(C.row(ij(0)).t());
+      out.col(1) = real(C.col(ij(1)));
     } else {
       out.fill(datum::nan);
     }
-  } else {
-    out.fill(datum::nan);
+    return out;
   }
-  return out;
-}
 
-<<<<<<< HEAD
-std::vector<eulerr::Point> intersect(const eulerr::Conic& conic_A,
-                                     const eulerr::Conic& conic_B)
-{
-  using namespace arma;
+// Intersect a conic with two lines to return 0 to 4 intersection points
+void
+  intersect_conic_line(const arma::mat& A,
+                       const arma::vec& l,
+                       std::vector<eulerr::Point>& points)
+  {
+    mat::fixed<3, 3> M = skewsymmat(l);
+    mat::fixed<3, 3> B = M.t()*A*M;
+    vec::fixed<3> l_abs = abs(l);
+    mat::fixed<3, 2> out;
 
-  const auto& A = conic_A.M;
-  const auto& B = conic_B.M;
+    // Pick a non-zero element of l
+    if (any(l_abs > SMALL)) {
+      uword i = index_max(l_abs);
+      uvec li = regspace<uvec>(0, 2);
+      li.shed_row(i);
 
-=======
-// Intersect two conics, returning 0-4 intersection points
-arma::mat intersect_conics(const arma::mat& A,
-                           const arma::mat& B)
-{
->>>>>>> e966a052
-  double alpha = det(A);
-  double beta = det(join_rows(A.cols(0, 1), B.col(2)))
-                + det(join_rows(join_rows(A.col(0), B.col(1)), A.col(2)))
-                + det(join_rows(B.col(0), A.cols(1, 2)));
-  double gamma = det(join_rows(A.col(0), B.cols(1, 2)))
-                 + det(join_rows(join_rows(B.col(0), A.col(1)), B.col(2)))
-                 + det(join_rows(B.cols(0, 1), A.col(2)));
-  double delta = det(B);
+      double alpha = std::sqrt(-det(symmatl(B.submat(li, li))))/l(i);
 
-  // Find the cubic roots
-  cx_vec::fixed<3> roots = solve_cubic(alpha, beta, gamma, delta);
+      mat::fixed<3, 3> C = B + alpha*M;
 
-  // Select the largest real root
-  double lambda = 0.0;
-  for (auto root : roots)
-    if (nearly_equal(std::imag(root), 0.0))
-      if (std::abs(std::real(root)) > lambda)
-        lambda = std::real(root);
+      vec::fixed<9> C_abs = abs(vectorise(C));
 
-  mat::fixed<3, 3> C = lambda*A + B;
+      if (any(C_abs > SMALL)) {
+        uvec ind = ind2sub(size(3, 3), index_max(C_abs));
+        uword i0 = ind(0);
+        uword i1 = ind(1);
 
-  C(find(abs(C) < SMALL)).zeros();
+        vec::fixed<3> p0 = C.row(i0).t() / C(i0, 2);
+        vec::fixed<3> p1 = C.col(i1)     / C(2, i1);
 
-  // Split the degenerate conic into two lines
-  mat::fixed<3, 2> lines = split_conic(C);
+        points.emplace_back(p0[0], p0[1]);
+        points.emplace_back(p1[0], p1[1]);
+      }
+    }
+  }
 
-  // Intersect one of the conics with each line to get 0 to 4 points
-  mat::fixed<3, 4> points;
-  if (is_finite(lines)) {
-    points.cols(0, 1) = intersect_conic_line(A, lines.col(0));
-    points.cols(2, 3) = intersect_conic_line(A, lines.col(1));
-  } else {
-    points.fill(datum::nan);
+std::vector<eulerr::Point>
+  intersect(const eulerr::Conic& conic_A, const eulerr::Conic& conic_B)
+  {
+    const auto& A = conic_A.M;
+    const auto& B = conic_B.M;
+
+    double alpha = det(A);
+    double beta = det(join_rows(A.cols(0, 1), B.col(2)))
+      + det(join_rows(join_rows(A.col(0), B.col(1)), A.col(2)))
+      + det(join_rows(B.col(0), A.cols(1, 2)));
+      double gamma = det(join_rows(A.col(0), B.cols(1, 2)))
+        + det(join_rows(join_rows(B.col(0), A.col(1)), B.col(2)))
+        + det(join_rows(B.cols(0, 1), A.col(2)));
+        double delta = det(B);
+
+        // Find the cubic roots
+        cx_vec::fixed<3> roots = solve_cubic(alpha, beta, gamma, delta);
+
+        // Select the largest real root
+        double lambda = 0.0;
+        for (auto root : roots) {
+          if (nearly_equal(std::imag(root), 0.0)) {
+            if (std::abs(std::real(root)) > lambda)
+              lambda = std::real(root);
+          }
+        }
+
+        mat::fixed<3, 3> C = lambda*A + B;
+
+        C(find(abs(C) < SMALL)).zeros();
+
+        // Split the degenerate conic into two lines
+        mat::fixed<3, 2> lines = split_conic(C);
+
+        // Intersect one of the conics with each line to get 0 to 4 points
+        std::vector<eulerr::Point> points;
+        if (is_finite(lines)) {
+          intersect_conic_line(A, lines.col(0), points);
+          intersect_conic_line(A, lines.col(1), points);
+        }
+
+        return points;
   }
-  return points;
-}
 
-#endif+#endif // eulerr_intersections_h_