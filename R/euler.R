#' Area-Proportional Euler Diagrams
#'
#' Fit euler diagrams (a generalization of venn diagrams) using numerical
#' optimization to find exact or approximate solutions to a specification of set
#' relationships.
#'
#' If the input is a matrix or data frame and argument `by` is specified,
#' the function returns a list of euler diagrams.
#'
#' The function minimizes the sums of squared errors between the disjoint areas
#' in the euler diagram and the user's input, namely
#'
#' \deqn{\sum_{i=1}^{n} (y_i - \hat{y}_i) ^ 2,}{\sum (orig - fit) ^ 2,}
#'
#' where \eqn{\hat{y}}{fit} are estimates of \eqn{y} that are currently being
#' explored.
#'
#' The stress statistic from \pkg{venneuler} is returned to give an indication
#' of the goodness of the fit:
#'
#' \deqn{
#'   \frac{
#'     \sum_{i=1}^{n} (y_i - \hat{y}_i) ^ 2}{\sum_{i=1}^{n} y_i ^ 2},
#'   }{
#'   \sum (fit - original) ^ 2 / \sum original ^ 2,
#' }
#'
#' where \eqn{\hat{y}}{fit} are ordinary least squares estimates from the
#' regression of the fitted areas on the original areas that are currently being
#' explored.
#'
#' `euler()` also returns `diagError` and `regionError` from
#' *eulerAPE*. `regionError` is computed as
#'
#' \deqn{
#'     \left| \frac{y_i}{\sum y_i} - \frac{\hat{y}_i}{\sum \hat{y}_i}\right|.
#'   }{
#'     max|fit / \sum fit  - original / \sum original|.
#'  }
#'
#' `diagError` is simply the maximum of regionError.
#'
#' @param combinations Set relationships as a named numeric vector, matrix, or
#'   data.frame. (See the methods (by class) section for details.)
#' @param by A factor or character matrix to be used in [base::by()] to
#'   split the data.frame or matrix of set combinations.
#' @param input The type of input: disjoint class combinations
#'   (`disjoint`) or unions (`union`).
#' @param shape The geometric shape used in the diagram: circles or ellipses.
#' @param extraopt_threshold The threshold, in terms of `diagError`, for when
#'   the extra optimizer kicks in to try to improve the solution. This will
#'   almost always slow down the process considerably. A value of 0 means
#'   that the extra optimizer will kick in if there is *any* error. A value of
#'   1 means that it will never kick in.
#' @param extraopt_control A list of control parameters to pass to the
#'   extra optimizer, such as `max.call`. See [GenSA::GenSA()].
#' @param ... Arguments passed down to other methods.
#'
#' @return A list object of class 'euler' with the following parameters.
#'   \item{coefficients}{A matrix of x and y coordinates for the centers of the
#'     circles and their radii.}
#'   \item{original.values}{Set relationships provided by the user.}
#'   \item{fitted.values}{Set relationships in the solution.}
#'   \item{residuals}{Residuals.}
#'   \item{diagError}{The largest absolute residual in percentage points
#'     between the original and fitted areas.}
#'   \item{stress}{The stress of the solution, computed as the sum of squared
#'     residuals over the total sum of squares.}
#'
#' @seealso [plot.euler()], [print.euler()]
#'
#' @examples
#' # First fit the euler specification
#' fit <- euler(c("A" = 1, "B" = 0.4, "C" = 3, "A&B" = 0.2))
#'
#' # Then plot it
#' plot(fit)
#'
#' # Same result as above
#' euler(c("A" = 1, "B" = 0.4, "C" = 3,
#'         "A&B" = 0.2, "A&C" = 0, "B&C" = 0,
#'         "A&B&C" = 0))
#'
#' # A euler diagram from a list of sample spaces (the list method)
#' euler(list(A = c("a", "ab", "ac", "abc"),
#'            B = c("b", "ab", "bc", "abc"),
#'            C = c("c", "ac", "bc", "abc")))
#'
#' # Using the matrix method
#' mat <- cbind(A = sample(c(TRUE, TRUE, FALSE), size = 50, replace = TRUE),
#'              B = sample(c(TRUE, FALSE), size = 50, replace = TRUE))
#' euler(mat)
#'
#' # Using grouping via the 'by' argument
#' dat <- data.frame(
#'   A = sample(c(TRUE, FALSE), size = 100, replace = TRUE),
#'   B = sample(c(TRUE, TRUE, FALSE), size = 100, replace = TRUE),
#'   gender = sample(c("Men", "Women"), size = 100, replace = TRUE),
#'   nation = sample(c("Sweden", "Denmark"), size = 100, replace = TRUE)
#' )
#'
#' euler(dat[, 1:2], by = dat[, 3:4])
#'
#' # A set with no perfect solution
#' euler(c("a" = 3491, "b" = 3409, "c" = 3503,
#'         "a&b" = 120, "a&c" = 114, "b&c" = 132,
#'         "a&b&c" = 50))
#'
#' @references Wilkinson L. Exact and Approximate Area-Proportional Circular
#'   Venn and Euler Diagrams. IEEE Transactions on Visualization and Computer
#'   Graphics (Internet). 2012 Feb (cited 2016 Apr 9);18(2):321–31. Available
#'   from:
#'   [http://doi.org/10.1109/TVCG.2011.56](http://doi.org/10.1109/TVCG.2011.56)
#'
#'   Micallef L, Rodgers P. eulerAPE: Drawing Area-Proportional 3-Venn Diagrams
#'   Using Ellipses. PLOS ONE (Internet). 2014 Jul (cited 2016 Dec 10);9(7):e101717. Available from:
#'   [http://dx.doi.org/10.1371/journal.pone.0101717](http://dx.doi.org/10.1371/journal.pone.0101717)
#'
#' @export
euler <- function(combinations, ...) UseMethod("euler")

#' @describeIn euler A named numeric vector, with
#'   combinations separated by an ampersand, for instance `A&B = 10`.
#'   Missing combinations are treated as being 0.
#'
#' @export
euler.default <- function(combinations,
                          input = c("disjoint", "union"),
                          shape = c("circle", "ellipse"),
                          extraopt_threshold = 0.01,
                          extraopt_control = list(),
                          ...) {
  stopifnot(is.numeric(combinations),
            !any(combinations < 0),
            !is.null(attr(combinations, "names")),
            !any(names(combinations) == ""),
            !any(duplicated(names(combinations))))

  combo_names <- strsplit(names(combinations), split = "&", fixed = TRUE)
  setnames <- unique(unlist(combo_names, use.names = FALSE))

  n <- length(setnames)
  id <- bit_indexr(n)
  N <- NROW(id)
  restarts <- 10L # should this be made an argument?

  areas <- double(N)
  for (i in 1L:N) {
    s <- setnames[id[i, ]]
    for (j in seq_along(combo_names)) {
      if (setequal(s, combo_names[[j]])) {
        areas[i] <- combinations[j]
      }
    }
  }

  if (n > 1L) {
    # Decompose or collect set volumes depending on input
    if (match.arg(input) == "disjoint") {
      areas_disjoint <- areas
      areas[] <- 0
      for (i in rev(seq_along(areas))) {
        prev_areas <- rowSums(id[, id[i, ], drop = FALSE]) == sum(id[i, ])
        areas[i] <- sum(areas_disjoint[prev_areas])
      }
    } else if (match.arg(input) == "union") {
      areas_disjoint <- double(length(areas))
      for (i in rev(seq_along(areas))) {
        prev_areas <- rowSums(id[, id[i, ], drop = FALSE]) == sum(id[i, ])
        areas_disjoint[i] <- areas[i] - sum(areas_disjoint[prev_areas])
      }
      if (any(areas_disjoint < 0))
        stop("Check your set configuration. Your specification resulted in some disjoint areas being set to 0.")
    }

    id_sums <- rowSums(id)
    ones <- id_sums == 1L
    twos <- id_sums == 2L
    two <- choose_two(1L:n)
    r <- sqrt(areas[ones]/pi)

    # Establish identities of disjoint and contained sets
    disjoint <- areas[twos] == 0
    tmp <- matrix(areas[ones][two], ncol = 2L)
    contained <- areas[twos] == tmp[, 1L] | areas[twos] == tmp[, 2L]

    distances <- mapply(separate_two_discs,
                        r1 = r[two[, 1L]],
                        r2 = r[two[, 2L]],
                        overlap = areas[twos],
                        USE.NAMES = FALSE)

    # Starting layout
    loss <- Inf
    i <- 1L
    initial_layouts <- vector("list", restarts)
    bnd <- sqrt(sum(r^2*pi))

    while (loss > sqrt(.Machine$double.eps) && i <= restarts) {
      initial_layouts[[i]] <- stats::nlm(
        f = optim_init,
        p = stats::runif(n*2, 0, bnd),
        d = distances,
        disjoint = disjoint,
        contained = contained,
        iterlim = 200L,
        check.analyticals = FALSE
      )
      loss <- initial_layouts[[i]]$minimum
      i <- i + 1L
    }

    # Find the best initial layout
    best_init <- which.min(lapply(initial_layouts[1:(i - 1)], "[[", "minimum"))
    initial_layout <- initial_layouts[[best_init]]

    # Final layout
    circle <- match.arg(shape) == "circle"

    if (circle) {
      pars <- as.vector(matrix(c(initial_layout$estimate, r), 3L, byrow = TRUE))
    } else {
      pars <- as.vector(rbind(matrix(initial_layout$estimate, 2L, byrow = TRUE),
                              r, r, 0, deparse.level = 0L))
    }

    orig <- areas_disjoint

    # TODO: Allow user options here?

    # Try to find a solution using nlm() first (faster)
    nlm_solution <- stats::nlm(
      f = optim_final_loss,
      p = pars,
      areas = areas_disjoint,
      circles = circle,
      iterlim = 1e5
    )$estimate

    nlm_fit <- as.vector(intersect_ellipses(nlm_solution, circle))
    nlm_diagError <- diagError(nlm_fit, orig)

    # If inadequate solution, try with GenSA (slower, better)
    if (!circle && nlm_diagError >= extraopt_threshold && n < 6) {
      # Set bounds for the parameters
      newpars <- matrix(
        data = nlm_solution,
        ncol = 5L,
        dimnames = list(setnames, c("x", "y", "a", "b", "phi")),
        byrow = TRUE
      )

      newpars <- compress_layout(newpars, id, nlm_fit)
      h   <- newpars[, 1L]
      k   <- newpars[, 2L]
      a   <- newpars[, 3L]
      b   <- newpars[, 4L]
      phi <- newpars[, 5L]

      xlim <- sqrt(a^2*cos(phi)^2 + b^2*sin(phi)^2)
      ylim <- sqrt(a^2*sin(phi)^2 + b^2*cos(phi)^2)

      if (any(!is.finite(xlim), !is.finite(ylim))) {
        pmab <- pmax.int(a, b)
        xbnd <- range(pmax.int(h + pmab), pmin.int(h - pmab))
        ybnd <- range(pmax.int(k + pmab), pmin.int(k - pmab))
      } else {
        xbnd <- range(xlim + h, -xlim + h)
        ybnd <- range(ylim + k, -ylim + k)
      }

      lwr <- double(5L*n)
      upr <- double(5L*n)
      for (i in seq_along(r)) {
<<<<<<< HEAD
        lwr[5L*(i - 1) + 1L] <- xbnd[1L]
        lwr[5L*(i - 1) + 2L] <- ybnd[1L]
        lwr[5L*(i - 1) + 3L:4L] <- sqrt(r[i])/4
        lwr[5L*(i - 1) + 5L] <- 0

        upr[5L*(i - 1) + 1L] <- xbnd[2L]
        upr[5L*(i - 1) + 2L] <- ybnd[2L]
        upr[5L*(i - 1) + 3L:4L] <- sqrt(r[i])*4
        upr[5L*(i - 1) + 5L] <- 2*pi
=======
        ii <- 5L*(i - 1L)

        lwr[ii + 1L] <- xbnd[1L]
        lwr[ii + 2L] <- ybnd[1L]
        lwr[ii + 3L:4L] <- sqrt(r[i])/4
        lwr[ii + 5L] <- 0

        upr[ii + 1L] <- xbnd[2L]
        upr[ii + 2L] <- ybnd[2L]
        upr[ii + 3L:4L] <- sqrt(r[i])*4
        upr[ii + 5L] <- pi
>>>>>>> a58e36aa
      }

      GenSA_solution <- GenSA::GenSA(
        par = as.vector(newpars),
        fn = optim_final_loss,
        lower = lwr,
        upper = upr,
        circles = circle,
        areas = areas_disjoint,
        control = utils::modifyList(
          list(threshold.stop = 0,
               smooth = TRUE,
<<<<<<< HEAD
               max.call = 4e3*3L^n),
=======
               max.call = 1e5),
>>>>>>> a58e36aa
          extraopt_control
        )
      )

      GenSA_fit <- as.vector(intersect_ellipses(GenSA_solution$par, circle))
      GenSA_diagError <- diagError(GenSA_fit, orig)

      # Check for the best solution
      if (GenSA_diagError < nlm_diagError) {
        final_par <- GenSA_solution$par
        fit <- GenSA_fit
      } else {
        final_par <- nlm_solution
        fit <- nlm_fit
      }
    } else {
      final_par <- nlm_solution
      fit <- nlm_fit
    }

    names(orig) <- names(fit) <-
      apply(id, 1L, function(x) paste0(setnames[x], collapse = "&"))

    regionError <- regionError(fit, orig)
    diagError <- diagError(regionError = regionError)
    stress <- stress(orig, fit)

    fpar <- matrix(
      data = final_par,
      ncol = if (circle) 3L else 5L,
      dimnames = list(
        setnames,
        if (circle) c("x", "y", "r") else c("x", "y", "a", "b", "phi")
      ),
      byrow = TRUE
    )

    # Find disjoint clusters and compress the layout
    fpar <- compress_layout(fpar, id, fit)

    # Center the solution on the coordinate plane
    fpar <- center_layout(fpar)
  } else {
    circle <- match.arg(shape) == "circle"
    # One set
    fpar <- matrix(
      data = if (circle)
        c(0, 0, sqrt(areas/pi))
      else
        c(0, 0, sqrt(areas/pi), sqrt(areas/pi), 0),
      ncol = if (circle) 3L else 5L,
      dimnames = list(
        setnames,
        if (circle) c("x", "y", "r") else c("x", "y", "a", "b", "phi")
      ),
      byrow = TRUE
    )
    regionError <- diagError <- stress <- 0
    orig <- fit <- areas
    names(orig) <- names(fit) <- setnames
  }

  # Return eulerr structure
  structure(list(coefficients = fpar,
                 original.values = orig,
                 fitted.values = fit,
                 residuals = orig - fit,
                 regionError = regionError,
                 diagError = diagError,
                 stress = stress),
            class = c("euler", "list"))
}

#' @describeIn euler A data.frame of logicals, two-level factors (see examples).
#' @param weights A numeric vector of weights of the same length as `by` and
#'   the number of rows in `combinations`.
#' @export
euler.data.frame <- function(combinations, weights = NULL, by = NULL, ...) {
  stopifnot(!any(grepl("&", colnames(combinations), fixed = TRUE)))

  if (is.null(weights))
    weights <- rep.int(1L, nrow(combinations))

  if (!is.null(by)) {
    stopifnot(all(vapply(by,
                         function(x) (is.factor(x) || is.character(x)),
                         FUN.VALUE = logical(1))))
    if (NCOL(by) > 2L)
      stop("No more than two conditioning variables are allowed.")
  }

  out <- matrix(NA, nrow = nrow(combinations), ncol = ncol(combinations))
  colnames(out) <- colnames(combinations)

  for (i in seq_along(combinations)) {
    y <- combinations[, i]
    if (is.factor(y) || is.character(y)) {
      facs <- unique(as.character(y))
      if (length(facs) > 2L)
        stop("No more than 2 levels allowed.")
      out[, i] <- y == facs[1L]
      colnames(out)[i] <- facs[1L]
    } else if (is.numeric(y)) {
      out[, i] <- as.logical(y)
    } else if (is.logical(y)) {
      out[, i] <- y
    } else {
      stop("Unsupported type of variables.")
    }
  }
  combinations <- as.data.frame(out)
  combinations$weights <- weights

  if (is.null(by)) {
    out <- tally_combinations(combinations)
  } else {
    out <- by(combinations, by, tally_combinations, simplify = FALSE)
    class(out) <- c("by", "euler", "list")
  }

  out
}

#' @describeIn euler A matrix that can be converted to a data.frame of logicals
#'   (as in the description above) via [base::as.data.frame.matrix()].
#' @export
euler.matrix <- function(combinations, ...) {
  euler(as.data.frame(combinations), ...)
}

#' @describeIn euler A table with `max(dim(x)) < 3`.
#' @export
#' @examples
#' # The table method
#' plot(euler(as.table(apply(Titanic, 2:4, sum))))
euler.table <- function(combinations, ...) {
  if (max(dim(combinations)) > 2L)
    stop("No table dimension may exceed 2.")
  x <- as.data.frame(combinations)
  euler(x[, !(names(x) == "Freq")], weights = x$Freq, ...)
}

#' @describeIn euler A list of vectors, each vector giving the contents of
#'   that set. Vectors in the list do not need to be named.
#' @export
euler.list <- function(combinations, ...) {
  stopifnot(!is.null(attr(combinations, "names")),
            !any(names(combinations) == ""),
            !any(duplicated(names(combinations))))

  sets <- names(combinations)
  n <- length(sets)

  id <- bit_indexr(n)

  out <- integer(nrow(id))
  names(out) <- apply(id, 1L, function(x) paste(sets[x], collapse = "&"))

  for (i in 1L:nrow(id))
    out[i] <- length(Reduce(intersect, combinations[id[i, ]]))

  euler(out, input = "union")
}<|MERGE_RESOLUTION|>--- conflicted
+++ resolved
@@ -272,17 +272,6 @@
       lwr <- double(5L*n)
       upr <- double(5L*n)
       for (i in seq_along(r)) {
-<<<<<<< HEAD
-        lwr[5L*(i - 1) + 1L] <- xbnd[1L]
-        lwr[5L*(i - 1) + 2L] <- ybnd[1L]
-        lwr[5L*(i - 1) + 3L:4L] <- sqrt(r[i])/4
-        lwr[5L*(i - 1) + 5L] <- 0
-
-        upr[5L*(i - 1) + 1L] <- xbnd[2L]
-        upr[5L*(i - 1) + 2L] <- ybnd[2L]
-        upr[5L*(i - 1) + 3L:4L] <- sqrt(r[i])*4
-        upr[5L*(i - 1) + 5L] <- 2*pi
-=======
         ii <- 5L*(i - 1L)
 
         lwr[ii + 1L] <- xbnd[1L]
@@ -294,7 +283,6 @@
         upr[ii + 2L] <- ybnd[2L]
         upr[ii + 3L:4L] <- sqrt(r[i])*4
         upr[ii + 5L] <- pi
->>>>>>> a58e36aa
       }
 
       GenSA_solution <- GenSA::GenSA(
@@ -307,11 +295,7 @@
         control = utils::modifyList(
           list(threshold.stop = 0,
                smooth = TRUE,
-<<<<<<< HEAD
                max.call = 4e3*3L^n),
-=======
-               max.call = 1e5),
->>>>>>> a58e36aa
           extraopt_control
         )
       )
