--- conflicted
+++ resolved
@@ -216,10 +216,7 @@
 
     regionError <- abs(fit/sum(fit) - orig/sum(orig))
     diagError <- max(regionError)
-<<<<<<< HEAD
-=======
     stress <- stress(orig, fit)
->>>>>>> f4542daa
 
     fpar <- matrix(
       data = final_layout$estimate,
