#' Area-Proportional Euler Diagrams
#'
#' Fit euler diagrams (a generalization of venn diagrams) using numerical
#' optimization to find exact or approximate solutions to a specification of set
#' relationships.
#'
#' If the input is a matrix or data frame and argument `by` is specified,
#' the function returns a list of euler diagrams.
#'
#' The function minimizes the sums of squared errors between the disjoint areas
#' in the euler diagram and the user's input, namely
#'
#' \deqn{\sum_{i=1}^{n} (y_i - \hat{y}_i) ^ 2,}{\sum (orig - fit) ^ 2,}
#'
#' where \eqn{\hat{y}}{fit} are estimates of \eqn{y} that are currently being
#' explored.
#'
#' The stress statistic from \pkg{venneuler} is returned to give an indication
#' of the goodness of the fit:
#'
#' \deqn{
#'   \frac{
#'     \sum_{i=1}^{n} (y_i - \hat{y}_i) ^ 2}{\sum_{i=1}^{n} y_i ^ 2},
#'   }{
#'   \sum (fit - original) ^ 2 / \sum original ^ 2,
#' }
#'
#' where \eqn{\hat{y}}{fit} are ordinary least squares estimates from the
#' regression of the fitted areas on the original areas that are currently being
#' explored.
#'
#' `euler()` also returns `diagError` and `regionError` from
#' *eulerAPE*. `regionError` is computed as
#'
#' \deqn{
#'     \left| \frac{y_i}{\sum y_i} - \frac{\hat{y}_i}{\sum \hat{y}_i}\right|.
#'   }{
#'     max|fit / \sum fit  - original / \sum original|.
#'  }
#'
#' `diagError` is simply the maximum of regionError.
#'
#' @param combinations Set relationships as a named numeric vector, matrix, or
#'   data.frame. (See the methods (by class) section for details.)
#' @param by A factor or character matrix to be used in [base::by()] to
#'   split the data.frame or matrix of set combinations.
#' @param input The type of input: disjoint class combinations
#'   (`disjoint`) or unions (`union`).
#' @param shape The geometric shape used in the diagram: circles or ellipses.
#' @param extraopt_threshold The threshold, in terms of `diagError`, for when
#'   the extra optimizer kicks in to try to improve the solution. This will
#'   almost always slow down the process considerably. A value of 0 means
#'   that the extra optimizer will kick in if there is *any* error. A value of
#'   1 means that it will never kick in.
#' @param extraopt_control A list of control parameters to pass to the
#'   extra optimizer, such as `max.call`. See [GenSA::GenSA()].
#' @param ... Arguments passed down to other methods.
#'
#' @return A list object of class 'euler' with the following parameters.
#'   \item{coefficients}{A matrix of x and y coordinates for the centers of the
#'     circles and their radii.}
#'   \item{original.values}{Set relationships provided by the user.}
#'   \item{fitted.values}{Set relationships in the solution.}
#'   \item{residuals}{Residuals.}
#'   \item{diagError}{The largest absolute residual in percentage points
#'     between the original and fitted areas.}
#'   \item{stress}{The stress of the solution, computed as the sum of squared
#'     residuals over the total sum of squares.}
#'
#' @seealso [plot.euler()], [print.euler()]
#'
#' @examples
#' # First fit the euler specification
#' fit <- euler(c("A" = 1, "B" = 0.4, "C" = 3, "A&B" = 0.2))
#'
#' # Then plot it
#' plot(fit)
#'
#' # Same result as above
#' euler(c("A" = 1, "B" = 0.4, "C" = 3,
#'         "A&B" = 0.2, "A&C" = 0, "B&C" = 0,
#'         "A&B&C" = 0))
#'
#' # A euler diagram from a list of sample spaces (the list method)
#' euler(list(A = c("a", "ab", "ac", "abc"),
#'            B = c("b", "ab", "bc", "abc"),
#'            C = c("c", "ac", "bc", "abc")))
#'
#' # Using the matrix method
#' mat <- cbind(A = sample(c(TRUE, TRUE, FALSE), size = 50, replace = TRUE),
#'              B = sample(c(TRUE, FALSE), size = 50, replace = TRUE))
#' euler(mat)
#'
#' # Using grouping via the 'by' argument
#' dat <- data.frame(
#'   A = sample(c(TRUE, FALSE), size = 100, replace = TRUE),
#'   B = sample(c(TRUE, TRUE, FALSE), size = 100, replace = TRUE),
#'   gender = sample(c("Men", "Women"), size = 100, replace = TRUE),
#'   nation = sample(c("Sweden", "Denmark"), size = 100, replace = TRUE)
#' )
#'
#' euler(dat[, 1:2], by = dat[, 3:4])
#'
#' # A set with no perfect solution
#' euler(c("a" = 3491, "b" = 3409, "c" = 3503,
#'         "a&b" = 120, "a&c" = 114, "b&c" = 132,
#'         "a&b&c" = 50))
#'
#' @references Wilkinson L. Exact and Approximate Area-Proportional Circular
#'   Venn and Euler Diagrams. IEEE Transactions on Visualization and Computer
#'   Graphics (Internet). 2012 Feb (cited 2016 Apr 9);18(2):321–31. Available
#'   from:
#'   [http://doi.org/10.1109/TVCG.2011.56](http://doi.org/10.1109/TVCG.2011.56)
#'
#'   Micallef L, Rodgers P. eulerAPE: Drawing Area-Proportional 3-Venn Diagrams
#'   Using Ellipses. PLOS ONE (Internet). 2014 Jul (cited 2016 Dec 10);9(7):e101717. Available from:
#'   [http://dx.doi.org/10.1371/journal.pone.0101717](http://dx.doi.org/10.1371/journal.pone.0101717)
#'
#' @export
euler <- function(combinations, ...) UseMethod("euler")

#' @describeIn euler A named numeric vector, with
#'   combinations separated by an ampersand, for instance `A&B = 10`.
#'   Missing combinations are treated as being 0.
#'
#' @export
euler.default <- function(combinations,
                          input = c("disjoint", "union"),
                          shape = c("circle", "ellipse"),
                          extraopt_threshold = 0.01,
                          extraopt_control = list(),
                          ...) {
  stopifnot(is.numeric(combinations),
            !any(combinations < 0),
            !is.null(attr(combinations, "names")),
            !any(names(combinations) == ""),
            !any(duplicated(names(combinations))))

  combo_names <- strsplit(names(combinations), split = "&", fixed = TRUE)
  setnames <- unique(unlist(combo_names, use.names = FALSE))

  n <- length(setnames)
  id <- bit_indexr(n)
  N <- NROW(id)
  restarts <- 10L # should this be made an argument?

  areas <- double(N)
  for (i in 1L:N) {
    s <- setnames[id[i, ]]
    for (j in seq_along(combo_names)) {
      if (setequal(s, combo_names[[j]])) {
        areas[i] <- combinations[j]
      }
    }
  }

  if (n > 1L) {
    # Decompose or collect set volumes depending on input
    if (match.arg(input) == "disjoint") {
      areas_disjoint <- areas
      areas[] <- 0
      for (i in rev(seq_along(areas))) {
        prev_areas <- rowSums(id[, id[i, ], drop = FALSE]) == sum(id[i, ])
        areas[i] <- sum(areas_disjoint[prev_areas])
      }
    } else if (match.arg(input) == "union") {
      areas_disjoint <- double(length(areas))
      for (i in rev(seq_along(areas))) {
        prev_areas <- rowSums(id[, id[i, ], drop = FALSE]) == sum(id[i, ])
        areas_disjoint[i] <- areas[i] - sum(areas_disjoint[prev_areas])
      }
      if (any(areas_disjoint < 0))
        stop("Check your set configuration. Your specification resulted in some disjoint areas being set to 0.")
    }

    id_sums <- rowSums(id)
    ones <- id_sums == 1L
    twos <- id_sums == 2L
    two <- choose_two(1L:n)
    r <- sqrt(areas[ones]/pi)

    # Establish identities of disjoint and contained sets
    disjoint <- areas[twos] == 0
    tmp <- matrix(areas[ones][two], ncol = 2L)
    contained <- areas[twos] == tmp[, 1L] | areas[twos] == tmp[, 2L]

    distances <- mapply(separate_two_discs,
                        r1 = r[two[, 1L]],
                        r2 = r[two[, 2L]],
                        overlap = areas[twos],
                        USE.NAMES = FALSE)

    # Starting layout
    loss <- Inf
    i <- 1L
    initial_layouts <- vector("list", restarts)
    bnd <- sqrt(sum(r^2*pi))

    while (loss > sqrt(.Machine$double.eps) && i <= restarts) {
      initial_layouts[[i]] <- stats::nlm(
        f = optim_init,
        p = stats::runif(n*2, 0, bnd),
        d = distances,
        disjoint = disjoint,
        contained = contained,
        iterlim = 200L,
        check.analyticals = FALSE
      )
      loss <- initial_layouts[[i]]$minimum
      i <- i + 1L
    }

    # Find the best initial layout
    best_init <- which.min(lapply(initial_layouts[1:(i - 1)], "[[", "minimum"))
    initial_layout <- initial_layouts[[best_init]]

    # Final layout
    circle <- match.arg(shape) == "circle"

    if (circle) {
      pars <- as.vector(matrix(c(initial_layout$estimate, r), 3L, byrow = TRUE))
    } else {
      pars <- as.vector(rbind(matrix(initial_layout$estimate, 2L, byrow = TRUE),
                              r, r, 0, deparse.level = 0L))
    }

    orig <- areas_disjoint

    # TODO: Allow user options here?

    # Try to find a solution using nlm() first (faster)
    nlm_solution <- stats::nlm(
      f = optim_final_loss,
      p = pars,
      areas = areas_disjoint,
      circles = circle,
      iterlim = 1e5
    )$estimate

    nlm_fit <- as.vector(intersect_ellipses(nlm_solution, circle))
    nlm_diagError <- diagError(nlm_fit, orig)

    # If inadequate solution, try with GenSA (slower, better)
<<<<<<< HEAD
    if (!circle && nlm_diagError > extraopt_threshold) {
=======
    if (!circle && nlm_diagError > extraopt_threshold && n < 5) {
>>>>>>> d3ffe373
      # Set bounds for the parameters
      newpars <- matrix(
        data = nlm_solution,
        ncol = 5L,
        dimnames = list(setnames, c("x", "y", "a", "b", "phi")),
        byrow = TRUE
      )

      newpars <- compress_layout(newpars, id, nlm_fit)
      h   <- newpars[, 1L]
      k   <- newpars[, 2L]
      a   <- newpars[, 3L]
      b   <- newpars[, 4L]
      phi <- newpars[, 5L]

      xlim <- sqrt(a^2*cos(phi)^2 + b^2*sin(phi)^2)
      ylim <- sqrt(a^2*sin(phi)^2 + b^2*cos(phi)^2)

      if (any(!is.finite(xlim), !is.finite(ylim))) {
        pmab <- pmax.int(a, b)
        xbnd <- range(pmax.int(h + pmab), pmin.int(h - pmab))
        ybnd <- range(pmax.int(k + pmab), pmin.int(k - pmab))
      } else {
        xbnd <- range(xlim + h, -xlim + h)
        ybnd <- range(ylim + k, -ylim + k)
      }
<<<<<<< HEAD
=======

      # lwr <- rep.int(0, n*5L)
      # upr <- rep.int(c(rep.int(bnd, 4L), pi), n)
>>>>>>> d3ffe373

      lwr <- double(5L*n)
      upr <- double(5L*n)
      for (i in seq_along(r)) {
<<<<<<< HEAD
        ii <- 5L*(i - 1L)

        lwr[ii + 1L] <- xbnd[1L]
        lwr[ii + 2L] <- ybnd[1L]
        lwr[ii + 3L:4L] <- sqrt(r[i])/4
        lwr[ii + 5L] <- 0

        upr[ii + 1L] <- xbnd[2L]
        upr[ii + 2L] <- ybnd[2L]
        upr[ii + 3L:4L] <- sqrt(r[i])*4
        upr[ii + 5L] <- pi
=======
        lwr[5L*(i - 1) + 1L] <- xbnd[1L]
        lwr[5L*(i - 1) + 2L] <- ybnd[1L]
        lwr[5L*(i - 1) + 3L:4L] <- sqrt(r[i])/4
        lwr[5L*(i - 1) + 5L] <- 0

        upr[5L*(i - 1) + 1L] <- xbnd[2L]
        upr[5L*(i - 1) + 2L] <- ybnd[2L]
        upr[5L*(i - 1) + 3L:4L] <- sqrt(r[i])*4
        upr[5L*(i - 1) + 5L] <- pi
>>>>>>> d3ffe373
      }

      GenSA_solution <- GenSA::GenSA(
        par = as.vector(newpars),
        fn = optim_final_loss,
        lower = lwr,
        upper = upr,
        circles = circle,
        areas = areas_disjoint,
        control = utils::modifyList(
          list(threshold.stop = 0,
               smooth = TRUE,
<<<<<<< HEAD
               max.call = 1e5),
=======
               max.time = 10),
>>>>>>> d3ffe373
          extraopt_control
        )
      )

      GenSA_fit <- as.vector(intersect_ellipses(GenSA_solution$par, circle))
      GenSA_diagError <- diagError(GenSA_fit, orig)

      # Check for the best solution
      if (GenSA_diagError < nlm_diagError) {
        final_par <- GenSA_solution$par
        fit <- GenSA_fit
      } else {
        final_par <- nlm_solution
        fit <- nlm_fit
      }
    } else {
      final_par <- nlm_solution
      fit <- nlm_fit
    }

    names(orig) <- names(fit) <-
      apply(id, 1L, function(x) paste0(setnames[x], collapse = "&"))

    regionError <- regionError(fit, orig)
    diagError <- diagError(regionError = regionError)
    stress <- stress(orig, fit)

    fpar <- matrix(
      data = final_par,
      ncol = if (circle) 3L else 5L,
      dimnames = list(
        setnames,
        if (circle) c("x", "y", "r") else c("x", "y", "a", "b", "phi")
      ),
      byrow = TRUE
    )

    # Find disjoint clusters and compress the layout
    fpar <- compress_layout(fpar, id, fit)

    # Center the solution on the coordinate plane
    fpar <- center_layout(fpar)
  } else {
    circle <- match.arg(shape) == "circle"
    # One set
    fpar <- matrix(
      data = if (circle)
        c(0, 0, sqrt(areas/pi))
      else
        c(0, 0, sqrt(areas/pi), sqrt(areas/pi), 0),
      ncol = if (circle) 3L else 5L,
      dimnames = list(
        setnames,
        if (circle) c("x", "y", "r") else c("x", "y", "a", "b", "phi")
      ),
      byrow = TRUE
    )
    regionError <- diagError <- stress <- 0
    orig <- fit <- areas
    names(orig) <- names(fit) <- setnames
  }

  # Return eulerr structure
  structure(list(coefficients = fpar,
                 original.values = orig,
                 fitted.values = fit,
                 residuals = orig - fit,
                 regionError = regionError,
                 diagError = diagError,
                 stress = stress),
            class = c("euler", "list"))
}

#' @describeIn euler A data.frame of logicals, two-level factors (see examples).
#' @param weights A numeric vector of weights of the same length as `by` and
#'   the number of rows in `combinations`.
#' @export
euler.data.frame <- function(combinations, weights = NULL, by = NULL, ...) {
  stopifnot(!any(grepl("&", colnames(combinations), fixed = TRUE)))

  if (is.null(weights))
    weights <- rep.int(1L, nrow(combinations))

  if (!is.null(by)) {
    stopifnot(all(vapply(by,
                         function(x) (is.factor(x) || is.character(x)),
                         FUN.VALUE = logical(1))))
    if (NCOL(by) > 2L)
      stop("No more than two conditioning variables are allowed.")
  }

  out <- matrix(NA, nrow = nrow(combinations), ncol = ncol(combinations))
  colnames(out) <- colnames(combinations)

  for (i in seq_along(combinations)) {
    y <- combinations[, i]
    if (is.factor(y) || is.character(y)) {
      facs <- unique(as.character(y))
      if (length(facs) > 2L)
        stop("No more than 2 levels allowed.")
      out[, i] <- y == facs[1L]
      colnames(out)[i] <- facs[1L]
    } else if (is.numeric(y)) {
      out[, i] <- as.logical(y)
    } else if (is.logical(y)) {
      out[, i] <- y
    } else {
      stop("Unsupported type of variables.")
    }
  }
  combinations <- as.data.frame(out)
  combinations$weights <- weights

  if (is.null(by)) {
    out <- tally_combinations(combinations)
  } else {
    out <- by(combinations, by, tally_combinations, simplify = FALSE)
    class(out) <- c("by", "euler", "list")
  }

  out
}

#' @describeIn euler A matrix that can be converted to a data.frame of logicals
#'   (as in the description above) via [base::as.data.frame.matrix()].
#' @export
euler.matrix <- function(combinations, ...) {
  euler(as.data.frame(combinations), ...)
}

#' @describeIn euler A table with `max(dim(x)) < 3`.
#' @export
#' @examples
#' # The table method
#' plot(euler(as.table(apply(Titanic, 2:4, sum))))
euler.table <- function(combinations, ...) {
  if (max(dim(combinations)) > 2L)
    stop("No table dimension may exceed 2.")
  x <- as.data.frame(combinations)
  euler(x[, !(names(x) == "Freq")], weights = x$Freq, ...)
}

#' @describeIn euler A list of vectors, each vector giving the contents of
#'   that set. Vectors in the list do not need to be named.
#' @export
euler.list <- function(combinations, ...) {
  stopifnot(!is.null(attr(combinations, "names")),
            !any(names(combinations) == ""),
            !any(duplicated(names(combinations))))

  sets <- names(combinations)
  n <- length(sets)

  id <- bit_indexr(n)

  out <- integer(nrow(id))
  names(out) <- apply(id, 1L, function(x) paste(sets[x], collapse = "&"))

  for (i in 1L:nrow(id))
    out[i] <- length(Reduce(intersect, combinations[id[i, ]]))

  euler(out, input = "union")
}<|MERGE_RESOLUTION|>--- conflicted
+++ resolved
@@ -241,11 +241,7 @@
     nlm_diagError <- diagError(nlm_fit, orig)
 
     # If inadequate solution, try with GenSA (slower, better)
-<<<<<<< HEAD
-    if (!circle && nlm_diagError > extraopt_threshold) {
-=======
     if (!circle && nlm_diagError > extraopt_threshold && n < 5) {
->>>>>>> d3ffe373
       # Set bounds for the parameters
       newpars <- matrix(
         data = nlm_solution,
@@ -272,17 +268,10 @@
         xbnd <- range(xlim + h, -xlim + h)
         ybnd <- range(ylim + k, -ylim + k)
       }
-<<<<<<< HEAD
-=======
-
-      # lwr <- rep.int(0, n*5L)
-      # upr <- rep.int(c(rep.int(bnd, 4L), pi), n)
->>>>>>> d3ffe373
 
       lwr <- double(5L*n)
       upr <- double(5L*n)
       for (i in seq_along(r)) {
-<<<<<<< HEAD
         ii <- 5L*(i - 1L)
 
         lwr[ii + 1L] <- xbnd[1L]
@@ -294,17 +283,6 @@
         upr[ii + 2L] <- ybnd[2L]
         upr[ii + 3L:4L] <- sqrt(r[i])*4
         upr[ii + 5L] <- pi
-=======
-        lwr[5L*(i - 1) + 1L] <- xbnd[1L]
-        lwr[5L*(i - 1) + 2L] <- ybnd[1L]
-        lwr[5L*(i - 1) + 3L:4L] <- sqrt(r[i])/4
-        lwr[5L*(i - 1) + 5L] <- 0
-
-        upr[5L*(i - 1) + 1L] <- xbnd[2L]
-        upr[5L*(i - 1) + 2L] <- ybnd[2L]
-        upr[5L*(i - 1) + 3L:4L] <- sqrt(r[i])*4
-        upr[5L*(i - 1) + 5L] <- pi
->>>>>>> d3ffe373
       }
 
       GenSA_solution <- GenSA::GenSA(
@@ -317,11 +295,7 @@
         control = utils::modifyList(
           list(threshold.stop = 0,
                smooth = TRUE,
-<<<<<<< HEAD
                max.call = 1e5),
-=======
-               max.time = 10),
->>>>>>> d3ffe373
           extraopt_control
         )
       )
